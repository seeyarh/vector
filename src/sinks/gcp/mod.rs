use std::{
    sync::{Arc, RwLock},
    time::Duration,
};

use futures::StreamExt;
use goauth::{
    auth::{JwtClaims, Token, TokenErr},
    credentials::Credentials,
    scopes::Scope,
};
use hyper::header::AUTHORIZATION;
use serde::{Deserialize, Serialize};
use smpl_jwt::Jwt;
use snafu::ResultExt;
use tokio_stream::wrappers::IntervalStream;

<<<<<<< HEAD
pub mod bigquery;
=======
use crate::{
    config::ProxyConfig,
    http::HttpClient,
    sinks::gcs_common::config::{
        BuildHttpClient, GcpError, GetImplicitToken, GetToken, GetTokenBytes, InvalidCredentials1,
        InvalidRsaKey,
    },
};

>>>>>>> 21e25259
pub mod cloud_storage;
pub mod pubsub;
pub mod stackdriver_logs;
pub mod stackdriver_metrics;

const SERVICE_ACCOUNT_TOKEN_URL: &str =
    "http://metadata.google.internal/computeMetadata/v1/instance/service-accounts/default/token";

#[derive(Clone, Debug, Default, Deserialize, Serialize)]
pub struct GcpAuthConfig {
    pub api_key: Option<String>,
    pub credentials_path: Option<String>,
}

impl GcpAuthConfig {
    pub async fn make_credentials(&self, scope: Scope) -> crate::Result<Option<GcpCredentials>> {
        let gap = std::env::var("GOOGLE_APPLICATION_CREDENTIALS").ok();
        let creds_path = self.credentials_path.as_ref().or_else(|| gap.as_ref());
        Ok(match (&creds_path, &self.api_key) {
            (Some(path), _) => Some(GcpCredentials::from_file(path, scope).await?),
            (None, Some(_)) => None,
            (None, None) => Some(GcpCredentials::new_implicit(scope).await?),
        })
    }
}

#[derive(Clone, Debug)]
pub struct GcpCredentials {
    creds: Option<Credentials>,
    scope: Scope,
    token: Arc<RwLock<Token>>,
}

async fn get_token_implicit() -> Result<Token, GcpError> {
    let req = http::Request::get(SERVICE_ACCOUNT_TOKEN_URL)
        .header("Metadata-Flavor", "Google")
        .body(hyper::Body::empty())
        .unwrap();

    let proxy = ProxyConfig::from_env();
    let res = HttpClient::new(None, &proxy)
        .context(BuildHttpClient)?
        .send(req)
        .await
        .context(GetImplicitToken)?;

    let body = res.into_body();
    let bytes = hyper::body::to_bytes(body).await.context(GetTokenBytes)?;

    // Token::from_str is irresponsible and may panic!
    match serde_json::from_slice::<Token>(&bytes) {
        Ok(token) => Ok(token),
        Err(error) => Err(match serde_json::from_slice::<TokenErr>(&bytes) {
            Ok(error) => GcpError::TokenFromJson { source: error },
            Err(_) => GcpError::TokenJsonFromStr { source: error },
        }),
    }
}

impl GcpCredentials {
    async fn from_file(path: &str, scope: Scope) -> crate::Result<Self> {
        let creds = Credentials::from_file(path).context(InvalidCredentials1)?;
        let jwt = make_jwt(&creds, &scope)?;
        let token = goauth::get_token(&jwt, &creds).await.context(GetToken)?;
        Ok(Self {
            creds: Some(creds),
            scope,
            token: Arc::new(RwLock::new(token)),
        })
    }

    async fn new_implicit(scope: Scope) -> crate::Result<Self> {
        let token = get_token_implicit().await?;
        Ok(Self {
            creds: None,
            scope,
            token: Arc::new(RwLock::new(token)),
        })
    }

    pub fn apply<T>(&self, request: &mut http::Request<T>) {
        let token = self.token.read().unwrap();
        let value = format!("{} {}", token.token_type(), token.access_token());
        request
            .headers_mut()
            .insert(AUTHORIZATION, value.parse().unwrap());
    }

    async fn regenerate_token(&self) -> crate::Result<()> {
        let token = match &self.creds {
            Some(creds) => {
                let jwt = make_jwt(creds, &self.scope).unwrap(); // Errors caught above
                goauth::get_token(&jwt, creds).await?
            }
            None => get_token_implicit().await?,
        };
        *self.token.write().unwrap() = token;
        Ok(())
    }

    pub fn spawn_regenerate_token(&self) {
        let this = self.clone();

        let period = this.token.read().unwrap().expires_in() as u64 / 2;
        let interval = IntervalStream::new(tokio::time::interval(Duration::from_secs(period)));
        let task = interval.for_each(move |_| {
            let this = this.clone();
            async move {
                debug!("Renewing GCP authentication token.");
                if let Err(error) = this.regenerate_token().await {
                    error!(
                        message = "Failed to update GCP authentication token.",
                        %error
                    );
                }
            }
        });
        tokio::spawn(task);
    }
}

fn make_jwt(creds: &Credentials, scope: &Scope) -> crate::Result<Jwt<JwtClaims>> {
    let claims = JwtClaims::new(creds.iss(), scope, creds.token_uri(), None, None);
    let rsa_key = creds.rsa_key().context(InvalidRsaKey)?;
    Ok(Jwt::new(claims, rsa_key, None))
}

#[derive(Deserialize, Serialize, Debug, Clone, Default)]
pub struct GcpTypedResource {
    pub r#type: String,
    pub labels: std::collections::HashMap<String, String>,
}

#[derive(Deserialize, Serialize, Debug, Clone, Copy)]
#[serde(rename_all = "UPPERCASE")]
pub enum GcpMetricKind {
    Cumulative,
    Gauge,
}

#[derive(Serialize, Debug, Clone, Copy)]
#[serde(rename_all = "UPPERCASE")]
pub enum GcpValueType {
    Int64,
}

#[derive(Serialize, Debug, Clone, Copy)]
pub struct GcpPoint {
    pub interval: GcpInterval,
    pub value: GcpPointValue,
}

#[derive(Serialize, Debug, Clone, Copy)]
#[serde(rename_all = "camelCase")]
pub struct GcpInterval {
    #[serde(
        skip_serializing_if = "Option::is_none",
        serialize_with = "serialize_optional_datetime"
    )]
    pub start_time: Option<chrono::DateTime<chrono::Utc>>,
    #[serde(serialize_with = "serialize_datetime")]
    pub end_time: chrono::DateTime<chrono::Utc>,
}

#[derive(Serialize, Debug, Clone, Copy)]
#[serde(rename_all = "camelCase")]
pub struct GcpPointValue {
    #[serde(
        skip_serializing_if = "Option::is_none",
        serialize_with = "serialize_int64_value"
    )]
    pub int64_value: Option<i64>,
}

#[derive(Serialize, Debug, Clone)]
#[serde(rename_all = "camelCase")]
pub struct GcpSerie<'a> {
    pub metric: GcpTypedResource,
    pub resource: GcpTypedResource,
    pub metric_kind: GcpMetricKind,
    pub value_type: GcpValueType,
    pub points: &'a [GcpPoint],
}

#[derive(Serialize, Debug, Clone)]
#[serde(rename_all = "camelCase")]
pub struct GcpSeries<'a> {
    time_series: &'a [GcpSerie<'a>],
}

fn serialize_int64_value<S>(value: &Option<i64>, serializer: S) -> Result<S::Ok, S::Error>
where
    S: serde::Serializer,
{
    serializer.serialize_str(value.as_ref().expect("always defined").to_string().as_str())
}

fn serialize_datetime<S>(
    value: &chrono::DateTime<chrono::Utc>,
    serializer: S,
) -> Result<S::Ok, S::Error>
where
    S: serde::Serializer,
{
    serializer.serialize_str(
        value
            .to_rfc3339_opts(chrono::SecondsFormat::Nanos, true)
            .as_str(),
    )
}

fn serialize_optional_datetime<S>(
    value: &Option<chrono::DateTime<chrono::Utc>>,
    serializer: S,
) -> Result<S::Ok, S::Error>
where
    S: serde::Serializer,
{
    serialize_datetime(value.as_ref().expect("always defined"), serializer)
}

#[cfg(test)]
mod tests {
    use super::*;
    use crate::assert_downcast_matches;

    #[tokio::test]
    #[ignore]
    async fn fails_missing_creds() {
        let config: GcpAuthConfig = toml::from_str("").unwrap();
        match config.make_credentials(Scope::Compute).await {
            Ok(_) => panic!("make_credentials failed to error"),
            Err(err) => assert_downcast_matches!(err, GcpError, GcpError::GetImplicitToken { .. }), // This should be a more relevant error
        }
    }
}<|MERGE_RESOLUTION|>--- conflicted
+++ resolved
@@ -15,9 +15,6 @@
 use snafu::ResultExt;
 use tokio_stream::wrappers::IntervalStream;
 
-<<<<<<< HEAD
-pub mod bigquery;
-=======
 use crate::{
     config::ProxyConfig,
     http::HttpClient,
@@ -27,7 +24,7 @@
     },
 };
 
->>>>>>> 21e25259
+pub mod bigquery;
 pub mod cloud_storage;
 pub mod pubsub;
 pub mod stackdriver_logs;
