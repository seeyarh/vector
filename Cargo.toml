--- conflicted
+++ resolved
@@ -675,14 +675,9 @@
 sinks-influxdb = []
 sinks-kafka = ["rdkafka", "zstd"]
 sinks-logdna = []
-<<<<<<< HEAD
-sinks-loki = ["uuid"]
-sinks-nats = ["async-nats"]
 sinks-gcp-bigquery = []
-=======
 sinks-loki = []
 sinks-nats = ["async-nats", "nkeys"]
->>>>>>> dff46db9
 sinks-new_relic_logs = ["sinks-http"]
 sinks-papertrail = ["syslog"]
 sinks-prometheus = ["prometheus-parser", "snap", "sources-utils-tls"]
