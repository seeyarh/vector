[package]
name = "vector"
version = "0.20.0"
authors = ["Vector Contributors <vector@timber.io>"]
edition = "2021"
description = "A lightweight and ultra-fast tool for building observability pipelines"
homepage = "https://vector.dev"
license = "MPL-2.0"
readme = "README.md"
publish = false
default-run = "vector"
autobenches = false # our benchmarks are not runnable on their own either way

[[bin]]
name = "graphql-schema"
path = "src/api/schema/gen.rs"
required-features = ["default-no-api-client"]

[profile.dev]
split-debuginfo = "unpacked" # Faster debug builds on macOS

# CI-based builds use full release optimization.  See scripts/environment/release-flags.sh.
# This results in roughly a 5% reduction in performance when compiling locally vs when
# compiled via the CI pipeline.
[profile.release]
debug = false # Do not include debug symbols in the executable.

[profile.bench]
debug = true

[package.metadata.deb]
name = "vector"
section = "admin"
maintainer-scripts = "distribution/debian/scripts/"
conf-files = ["/etc/vector/vector.toml", "/etc/default/vector"]
assets = [
  ["target/release/vector", "/usr/bin/", "755"],
  ["config/vector.toml", "/etc/vector/vector.toml", "644"],
  ["config/examples/*", "/etc/vector/examples/", "644"],
  ["distribution/systemd/vector.service", "/lib/systemd/system/vector.service", "644"],
  ["distribution/systemd/vector.default", "/etc/default/vector", "600"]
]
license-file = ["target/debian-license.txt"]
extended-description-file = "target/debian-extended-description.txt"

[package.metadata.deb.systemd-units]
unit-scripts = "distribution/systemd/"

# libc requirements are defined by `cross`
# https://github.com/rust-embedded/cross#supported-targets
# Though, it seems like aarch64 libc is actually 2.18 and not 2.19
[package.metadata.deb.variants.armv7-unknown-linux-gnueabihf]
depends = "libc6 (>= 2.15)"

[package.metadata.deb.variants.x86_64-unknown-linux-gnu]
depends = "libc6 (>= 2.15)"

[package.metadata.deb.variants.x86_64-unknown-linux-musl]
depends = ""

[package.metadata.deb.variants.aarch64-unknown-linux-gnu]
depends = "libc6 (>= 2.18)"

[package.metadata.deb.variants.aarch64-unknown-linux-musl]
depends = ""

[workspace]
members = [
  ".",
  "lib/enrichment",
  "lib/vector-core",
  "lib/vector-core/buffers",
  "lib/dnsmsg-parser",
  "lib/fakedata",
  "lib/file-source",
  "lib/k8s-e2e-tests",
  "lib/k8s-test-framework",
  "lib/portpicker",
  "lib/prometheus-parser",
  "lib/shared",
  "lib/tracing-limit",
  "lib/vector-api-client",
  "lib/lookup",
  "lib/vrl/cli",
  "lib/vrl/compiler",
  "lib/vrl/core",
  "lib/vrl/diagnostic",
  "lib/vrl/parser",
  "lib/vrl/stdlib",
  "lib/vrl/tests",
  "lib/vrl/proptests",
  "lib/vector-vrl-functions",
  "lib/datadog/grok",
  "lib/datadog/search-syntax",
  "lib/datadog/filter",
  "lib/datadog/filter-test",
  "lib/vector-datadog-filter",
  "lib/soak"
]

[dependencies]
# Internal libs
dnsmsg-parser = { path = "lib/dnsmsg-parser", optional = true }
enrichment = { path = "lib/enrichment" }
fakedata = { path = "lib/fakedata", optional = true }
file-source = { path = "lib/file-source", optional = true }
portpicker = { path = "lib/portpicker" }
prometheus-parser = { path = "lib/prometheus-parser", optional = true }
shared = { path = "lib/shared" }
tracing-limit = { path = "lib/tracing-limit" }
vector-api-client = { path = "lib/vector-api-client", optional = true }
vector_core = { path = "lib/vector-core", default-features = false, features = ["vrl"] }
vrl-cli = { path = "lib/vrl/cli", optional = true }
vector-vrl-functions = { path = "lib/vector-vrl-functions" }

# Tokio / Futures
async-stream = "0.3.2"
async-trait = "0.1.52"
futures = { version = "0.3.19", default-features = false, features = ["compat", "io-compat"], package = "futures" }
tokio = { version = "1.15.0", default-features = false, features = ["full"] }
tokio-openssl = { version = "0.6.3", default-features = false }
tokio-stream = { version = "0.1.8", default-features = false, features = ["net", "sync", "time"] }
tokio-util = { version = "0.6", default-features = false, features = ["time"] }
console-subscriber = { version = "0.1.0", optional = true }

# Tracing
tracing = { version = "0.1.29", default-features = false }
tracing-core = { version = "0.1.21", default-features = false }
tracing-futures = { version = "0.2.5", default-features = false, features = ["futures-03"] }
tracing-log = { version = "0.1.2", default-features = false, features = ["log-tracer", "std"] }
tracing-subscriber = { version = "0.3.5", default-features = false, features = ["ansi", "env-filter", "fmt", "json", "registry"] }
tracing-tower = { git = "https://github.com/tokio-rs/tracing", default-features = false, rev = "f470db1b0354b368f62f9ee4d763595d16373231" }

# Metrics
metrics = { version = "0.17.1", default-features = false, features = ["std"] }
metrics-tracing-context = { version = "0.9.0", default-features = false }
metrics-util = { version = "0.10.2", default-features = false, features = ["std"] }

# AWS - Rusoto
rusoto_cloudwatch = { version = "0.47.0", optional = true }
rusoto_core = { version = "0.47.0", features = ["encoding"], optional = true }
rusoto_credential = { version = "0.47.0", optional = true }
rusoto_es = { version = "0.47.0", optional = true }
rusoto_firehose = { version = "0.47.0", optional = true }
rusoto_kinesis = { version = "0.47.0", optional = true }
rusoto_logs = { version = "0.47.0", optional = true }
rusoto_s3 = { version = "0.47.0", optional = true }
rusoto_signature = { version = "0.47.0", optional = true }
rusoto_sqs = { version = "0.47.0", optional = true }
rusoto_sts = { version = "0.47.0", optional = true }

# AWS - Official SDK
aws-config = { version = "0.3.0", optional = true }
aws-types = { version = "0.3.0", optional = true, features = ["hardcoded-credentials"]}
aws-sdk-sqs = { version = "0.3.0", optional = true }

# Azure
azure_core = { git = "https://github.com/Azure/azure-sdk-for-rust.git", rev = "16bcf0ab1bb6e380d966a69d314de1e99ede553a", default-features = false, features = ["enable_reqwest"], optional = true }
azure_storage = { git = "https://github.com/Azure/azure-sdk-for-rust.git", rev = "16bcf0ab1bb6e380d966a69d314de1e99ede553a", default-features = false, features = ["blob"], optional = true }
reqwest = { version = "0.11", optional = true }

# Tower
tower = { version = "0.4.10", default-features = false, features = ["buffer", "limit", "retry", "timeout", "util"] }
tower-layer = { version = "0.3.1", default-features = false }

# Serde
serde = { version = "1.0.133", default-features = false, features = ["derive"] }
serde_bytes = { version = "0.11.5", default-features = false, features = ["std"], optional = true }
serde_json = { version = "1.0.73", default-features = false, features = ["raw_value"] }
serde_yaml = { version = "0.8.23", default-features = false }
serde_with = { version = "1.11.0", default-features = false, features = ["macros"] }
serde-toml-merge = { version = "0.3.0", default-features = false }

# Messagepack
rmp-serde = { version = "0.15.5", default-features = false, optional = true }
rmpv = { version = "1.0.0", default-features = false, features = ["with-serde"], optional = true }

# Prost
prost = { version = "0.9", default-features = false, features = ["std"]  }
prost-types = { version = "0.9", default-features = false }

# GCP
goauth = { version = "0.10.0", default-features = false, optional = true }
gouth = { version = "0.2.1", default-features = false, optional = true }
smpl_jwt = { version = "0.6.1", default-features = false, optional = true }

# API
async-graphql = { version = "3.0.19", default-features = false, optional = true, features = ["chrono"] }
async-graphql-warp = { version = "3.0.19", default-features = false, optional = true }
itertools = { version = "0.10.3", default-features = false, optional = true }

# API client
crossterm = { version = "0.21.0", default-features = false, features = ["event-stream"], optional = true }
num-format = { version = "0.4.0", default-features = false, features = ["with-num-bigint"], optional = true }
number_prefix = { version = "0.4.0", default-features = false, features = ["std"], optional = true }
tui = { version = "0.16.0", optional = true, default-features = false, features = ["crossterm"] }

# Datadog Pipelines
datadog-search-syntax = { path = "lib/datadog/search-syntax" }
datadog-filter = { path = "lib/datadog/filter" }
vector-datadog-filter = { path = "lib/vector-datadog-filter" }
sha2 = { version = "0.10.0", optional = true }
hex = { version = "0.4.3", optional = true }

# VRL Lang
vrl = { path = "lib/vrl/core" }
vrl-stdlib = { path = "lib/vrl/stdlib" }

# Lookup
lookup = { path = "lib/lookup" }

# External libs
async-compression = { version = "0.3.7", default-features = false, features = ["tokio", "gzip", "zstd"] }
avro-rs = { version = "0.13.0", default-features = false, optional = true }
base64 = { version = "0.13.0", default-features = false, optional = true }
bloom = { version = "0.3.2", default-features = false, optional = true }
bollard = { version = "0.11.1", default-features = false, features = ["ssl"], optional = true }
bytes = { version = "1.1.0", default-features = false, features = ["serde"] }
bytesize = { version = "1.1.0", default-features = false }
chrono = { version = "0.4.19", default-features = false, features = ["serde"] }
cidr-utils = { version = "0.5.5", default-features = false }
csv = { version = "1.1", optional = true }
colored = { version = "2.0.0", default-features = false }
dashmap = { version = "5.0.0", default-features = false }
derivative = { version = "2.2.0", default-features = false }
dirs-next = { version = "2.0.0", default-features = false, optional = true }
dyn-clone = { version = "1.0.4", default-features = false }
encoding_rs = { version = "0.8.30", features = ["serde"] }
evmap = { version = "10.0.2", default-features = false, optional = true }
exitcode = { version = "1.1.2", default-features = false }
flate2 = { version = "1.0.21", default-features = false }
futures-util = { version = "0.3.19", default-features = false }
getset = { version = "0.1.2", default-features = false }
glob = { version = "0.3.0", default-features = false }
governor = { version = "0.4.0", default-features = false, features = ["dashmap", "jitter", "std"], optional = true }
grok = { version = "1.2.0", default-features = false, optional = true }
hash_hasher = { version = "2.0.0", default_features = false, optional  = true }
headers = { version = "0.3.5", default-features = false }
heim = { git = "https://github.com/heim-rs/heim.git", rev="b292f1535bb27c03800cdb7509fa81a40859fbbb", default-features = false, features = ["cpu", "disk", "host", "memory", "net"], optional = true }
hostname = { version = "0.3.1", default-features = false }
http = { version = "0.2.6", default-features = false }
hyper = { version = "0.14.16", default-features = false, features = ["client", "runtime", "http1", "http2", "server", "stream"] }
hyper-openssl = { version = "0.9.1", default-features = false }
hyper-proxy = { version = "0.9.1", default-features = false, features = ["openssl-tls"] }
infer = { version = "0.5.0", default-features = false, optional = true}
indexmap = { version = "~1.7.0", default-features = false, features = ["serde"] }
indoc = { version = "1.0.3", default-features = false }
inventory = { version = "0.1.10", default-features = false }
k8s-openapi = { version = "0.13.1", default-features = true, features = ["api", "v1_16"], optional = true }
lazy_static = { version = "1.4.0", default-features = false }
listenfd = { version = "0.3.5", default-features = false, optional = true }
logfmt = { version = "0.0.2", default-features = false, optional = true }
lru = { version = "0.7.2", default-features = false, optional = true }
maxminddb = { version = "0.21.0", default-features = false, optional = true }
md-5 = { version = "0.10", optional = true }
memchr = { version = "2.4", default-features = false, optional = true }
# make sure to update the external docs when the Lua version changes
mlua = { version = "0.7.1", default-features = false, features = ["lua54", "send", "vendored"], optional = true }
mongodb = { version = "2.1.0", default-features = false, features = ["tokio-runtime"], optional = true }
async-nats = { version = "0.10.1", default-features = false, optional = true }
nkeys = { version = "0.2.0", optional = true }
nom = { version = "7.1.0", default-features = false, optional = true }
notify = { version = "4.0.17", default-features = false }
num_cpus = { version = "1.13.1", default-features = false }
once_cell = { version = "1.9", default-features = false }
openssl = { version = "0.10.38", default-features = false }
openssl-probe = { version = "0.1.4", default-features = false }
ordered-float = { version = "2.9.0", default-features = false }
percent-encoding = { version = "2.1.0", default-features = false }
pin-project = { version = "1.0.10", default-features = false }
postgres-openssl = { version = "0.5.0", default-features = false, features = ["runtime"], optional = true }
pulsar = { version = "4.1", default-features = false, features = ["tokio-runtime"], optional = true }
rand = { version = "0.8.4", default-features = false, features = ["small_rng"] }
rand_distr = { version = "0.4.2", default-features = false }
rdkafka = { version = "0.27.0", default-features = false, features = ["tokio", "libz", "ssl", "zstd"], optional = true }
redis = { version = "0.21.4", default-features = false, features = ["connection-manager", "tokio-comp", "tokio-native-tls-comp"], optional = true }
regex = { version = "1.5.4", default-features = false, features = ["std", "perf"] }
roaring = { version = "0.8.1", default-features = false, optional = true }
seahash = { version = "4.1.0", default-features = false, optional = true }
semver = { version = "1.0.4", default-features = false, features = ["serde", "std"], optional = true }
smallvec = { version = "1", optional = true, features = ["union"] }
snafu = { version = "0.6.10", default-features = false, features = ["futures"] }
snap = { version = "1.0.5", default-features = false, optional = true }
socket2 = { version = "0.4.2", default-features = false }
stream-cancel = { version = "0.8.1", default-features = false }
strip-ansi-escapes = { version = "0.1.1", default-features = false }
structopt = { version = "0.3.25", default-features = false }
syslog = { version = "6.0.1", default-features = false, optional = true }
syslog_loose = { version = "0.16.0", default-features = false, optional = true }
tikv-jemallocator = { version = "0.4.1", default-features = false, optional = true }
tokio-postgres = { version = "0.7.4", default-features = false, features = ["runtime", "with-chrono-0_4"], optional = true }
toml = { version = "0.5.8", default-features = false }
typetag = { version = "0.1.8", default-features = false }
twox-hash = { version = "1.6.2", default-features = false }
url = { version = "2.2.2", default-features = false, features = ["serde"] }
uuid = { version = "0.8.2", default-features = false, features = ["serde", "v4"] }
warp = { version = "0.3.1", default-features = false, optional = true }
zstd = { version = "0.6", default-features = false, optional = true }
tonic = { version = "0.6", optional = true, default-features = false, features = ["transport", "codegen", "prost", "tls"] }
data-encoding = { version = "2.2", default-features = false, features = ["std"], optional = true }
trust-dns-proto = { version = "0.20", features = ["dnssec"], optional = true }

[target.'cfg(windows)'.dependencies]
schannel = "0.1.19"
windows-service = "0.4.0"

[target.'cfg(target_os = "macos")'.dependencies]
security-framework = "2.3.1"

[target.'cfg(unix)'.dependencies]
atty = "0.2.14"
nix = "0.23.1"

[build-dependencies]
prost-build = { version = "0.9", optional = true }
tonic-build = { version = "0.6", default-features = false, features = ["transport", "prost"], optional = true }

[dev-dependencies]
datadog-filter-test = { path = "lib/datadog/filter-test"}

approx = "0.5.0"
assert_cmd = "2.0.2"
base64 = "0.13.0"
criterion = { version = "0.3.5", features = ["html_reports", "async_tokio"] }
libc = "0.2.112"
libz-sys = "1.1.3"
matches = "0.1.9"
pretty_assertions = "1.0.0"
reqwest = { version = "0.11.8", features = ["json"] }
proptest = "1.0"
tempfile = "3.2.0"
tokio = { version = "1.15.0", features = ["test-util"] }
tokio-test = "0.4.2"
tower-test = "0.4.0"
vector_core = { path = "lib/vector-core", default-features = false, features = ["vrl", "test"] }
walkdir = "2.3.2"
wiremock = "0.5.9"
quickcheck = "1.0.3"
lookup = { path = "lib/lookup", features = ["arbitrary"] }
azure_core = { git = "https://github.com/Azure/azure-sdk-for-rust.git", rev = "16bcf0ab1bb6e380d966a69d314de1e99ede553a", features = ["azurite_workaround"] }
azure_storage = { git = "https://github.com/Azure/azure-sdk-for-rust.git", rev = "16bcf0ab1bb6e380d966a69d314de1e99ede553a", features = ["azurite_workaround"] }


[patch.crates-io]
# A patch for lib/vector-core/buffers, addresses Issue 7514
leveldb-sys = { git = "https://github.com/vectordotdev/leveldb-sys.git", branch = "leveldb_mmap_limit" }
# Removes dependency on `time` v0.1
# https://github.com/chronotope/chrono/pull/578
chrono = { git = "https://github.com/vectordotdev/chrono.git", branch = "no-default-time" }

[features]
# Default features for *-unknown-linux-gnu and *-apple-darwin
default = ["api", "api-client", "enrichment-tables", "rdkafka-plain", "sinks", "sources", "sources-dnstap", "transforms", "unix", "vendor-all", "vrl-cli", "datadog-pipelines"]
# Default features for *-unknown-linux-* which make use of `cmake` for dependencies
default-cmake = ["api", "api-client", "enrichment-tables", "rdkafka-cmake", "sinks", "sources", "sources-dnstap", "transforms", "unix", "vendor-all", "vrl-cli", "datadog-pipelines"]
# Default features for *-pc-windows-msvc
# TODO: Enable SASL https://github.com/timberio/vector/pull/3081#issuecomment-659298042
default-msvc = ["api", "api-client", "enrichment-tables", "rdkafka-cmake", "sinks", "sources", "transforms", "vendor-libz", "vendor-openssl", "vrl-cli", "datadog-pipelines"]
default-musl = ["api", "api-client", "enrichment-tables", "rdkafka-cmake", "sinks", "sources", "sources-dnstap", "transforms", "unix", "vendor-all", "vrl-cli", "datadog-pipelines"]
default-no-api-client = ["api", "enrichment-tables", "rdkafka-plain", "sinks", "sources", "sources-dnstap", "transforms", "unix", "vendor-all", "vrl-cli", "datadog-pipelines"]
default-no-vrl-cli = ["api", "rdkafka-plain", "sinks", "sources", "sources-dnstap", "transforms", "unix", "vendor-all", "datadog-pipelines"]
tokio-console = ["console-subscriber", "tokio/tracing"]

all-logs = ["sinks-logs", "sources-logs", "sources-dnstap", "transforms-logs"]
all-metrics = ["sinks-metrics", "sources-metrics", "transforms-metrics", "datadog-pipelines"]

# Target specific release features.
# The `make` tasks will select this according to the appropriate triple.
# Use this section to turn off or on specific features for specific triples.
target-aarch64-unknown-linux-gnu = ["api", "api-client", "enrichment-tables", "rdkafka-cmake", "sinks", "sources", "sources-dnstap", "transforms", "unix", "vendor-libz", "vendor-openssl", "vrl-cli", "datadog-pipelines"]
target-aarch64-unknown-linux-musl = ["api", "api-client", "enrichment-tables", "rdkafka-cmake", "sinks", "sources", "sources-dnstap", "transforms", "unix", "vendor-libz", "vendor-openssl", "vrl-cli", "datadog-pipelines"]
target-armv7-unknown-linux-gnueabihf = ["api", "api-client", "enrichment-tables", "rdkafka-cmake", "sinks", "sources", "sources-dnstap", "transforms", "unix", "vendor-libz", "vendor-openssl", "vrl-cli", "datadog-pipelines"]
target-armv7-unknown-linux-musleabihf = ["api", "api-client", "rdkafka-cmake", "enrichment-tables", "sinks", "sources", "sources-dnstap", "transforms", "vendor-libz", "vendor-openssl", "vrl-cli", "datadog-pipelines"]
target-x86_64-unknown-linux-gnu = ["api", "api-client", "rdkafka-cmake", "enrichment-tables", "sinks", "sources", "sources-dnstap", "transforms", "unix", "vendor-all", "vrl-cli", "datadog-pipelines"]
target-x86_64-unknown-linux-musl = ["api", "api-client", "rdkafka-cmake", "enrichment-tables", "sinks", "sources", "sources-dnstap", "transforms", "unix", "vendor-libz", "vendor-openssl", "vrl-cli", "datadog-pipelines"]
# Does not currently build
target-powerpc64le-unknown-linux-gnu = ["api", "api-client", "enrichment-tables", "rdkafka-cmake", "sinks", "sources", "sources-dnstap", "transforms", "unix", "vendor-libz", "vendor-openssl", "vrl-cli", "datadog-pipelines"]
# currently doesn't build due to lack of support for 64-bit atomics
target-powerpc-unknown-linux-gnu = ["api", "api-client", "enrichment-tables", "rdkafka-cmake", "sinks", "sources", "sources-dnstap", "transforms", "unix", "vendor-libz", "vendor-openssl", "vrl-cli", "datadog-pipelines"]

# Enables `rdkafka` dependency.
# This feature is more portable, but requires `cmake` as build dependency. Use it if `rdkafka-plain` doesn't work.
# The `sasl` feature has to be added because of the limitations of `librdkafka` build scripts for `cmake`.
rdkafka-cmake = ["rdkafka", "rdkafka/cmake_build"]
# This feature is less portable, but doesn't require `cmake` as build dependency
rdkafka-plain = ["rdkafka"]
rusoto = ["rusoto_core", "rusoto_credential", "rusoto_signature", "rusoto_sts"]
sasl = ["rdkafka/gssapi"]
# Enables features that work only on systems providing `cfg(unix)`
unix = ["tikv-jemallocator"]
# These are **very** useful on Cross compilations!
vendor-all = ["vendor-libz", "vendor-openssl", "vendor-sasl"]
vendor-sasl = ["rdkafka/gssapi-vendored"]
vendor-openssl = ["openssl/vendored"]
vendor-libz = ["libz-sys/static"]

# Enables kubernetes dependencies and shared code. Kubernetes-related sources,
# transforms and sinks should depend on this feature.
kubernetes = ["k8s-openapi", "evmap"]

docker = ["bollard", "dirs-next"]

# API
api = [
  "async-graphql",
  "async-graphql-warp",
  "base64",
  "itertools",
  "vector_core/api",
  "warp",
]

# API client
api-client = [
  "crossterm",
  "num-format",
  "number_prefix",
  "tui",
  "vector_core/api",
  "vector-api-client",
]

# Anything that requires Protocol Buffers.
protobuf-build = ["tonic-build", "prost-build"]

# Enrichment Tables
enrichment-tables = ["enrichment-tables-file"]
enrichment-tables-file = [ "csv", "seahash", "hash_hasher" ]

# Codecs
codecs = ["smallvec", "memchr"]

# Sources
sources = ["sources-logs", "sources-metrics"]
sources-logs = [
  "sources-aws_kinesis_firehose",
  "sources-aws_s3",
  "sources-aws_sqs",
  "sources-datadog_agent",
  "sources-docker_logs",
  "sources-exec",
  "sources-file",
  "sources-fluent",
  "sources-demo_logs",
  "sources-heroku_logs",
  "sources-http",
  "sources-internal_logs",
  "sources-journald",
  "sources-kafka",
  "sources-kubernetes_logs",
  "sources-logstash",
  "sources-socket",
  "sources-splunk_hec",
  "sources-stdin",
  "sources-syslog",
  "sources-vector",
  "sources-nats",
]
sources-metrics = [
  "sources-apache_metrics",
  "sources-aws_ecs_metrics",
  "sources-eventstoredb_metrics",
  "sources-host_metrics",
  "sources-internal_metrics",
  "sources-mongodb_metrics",
  "sources-nginx_metrics",
  "sources-postgresql_metrics",
  "sources-prometheus",
  "sources-statsd",
  "sources-vector",
]

sources-apache_metrics = []
sources-aws_ecs_metrics = []
sources-aws_kinesis_firehose = ["base64", "infer", "sources-utils-tls", "warp", "codecs"]
sources-aws_s3 = ["rusoto", "rusoto_s3", "rusoto_sqs", "semver", "codecs", "zstd"]
sources-aws_sqs = ["aws-config", "aws-types", "aws-sdk-sqs", "codecs"]
sources-datadog_agent = ["snap", "sources-utils-tls", "warp", "sources-utils-http-error", "protobuf-build", "codecs"]
sources-dnstap = ["base64", "data-encoding", "trust-dns-proto", "dnsmsg-parser", "protobuf-build"]
sources-docker_logs = ["docker"]
sources-eventstoredb_metrics = []
sources-exec = ["codecs"]
sources-file = ["file-source"]
sources-fluent = ["base64", "listenfd", "tokio-util/net", "rmpv", "rmp-serde", "sources-utils-tcp-keepalive", "sources-utils-tcp-socket", "sources-utils-tls", "serde_bytes", "codecs"]
sources-demo_logs = ["fakedata", "codecs"]
sources-heroku_logs = ["sources-utils-http", "sources-utils-http-query", "codecs"]
sources-host_metrics = ["heim"]
sources-http = ["sources-utils-http", "codecs", "sources-utils-http-query"]
sources-internal_logs = []
sources-internal_metrics = []
sources-journald = ["codecs"]
sources-kafka = ["rdkafka", "codecs"]
sources-nats = ["async-nats", "nkeys", "codecs"]
sources-logstash = ["listenfd", "tokio-util/net", "sources-utils-tcp-keepalive", "sources-utils-tcp-socket", "sources-utils-tls", "codecs"]
sources-kubernetes_logs = ["file-source", "kubernetes", "transforms-merge", "transforms-regex_parser"]
sources-mongodb_metrics = ["mongodb"]
sources-nginx_metrics = ["nom"]
sources-postgresql_metrics = ["postgres-openssl", "tokio-postgres"]
sources-prometheus = ["prometheus-parser", "sinks-prometheus", "sources-utils-http", "warp"]
sources-socket = ["listenfd", "tokio-util/net", "sources-utils-udp", "sources-utils-tcp-keepalive", "sources-utils-tcp-socket", "sources-utils-tls", "sources-utils-unix", "codecs"]
sources-splunk_hec = ["sources-utils-tls", "warp", "roaring"]
sources-statsd = ["listenfd", "sources-utils-tcp-keepalive", "sources-utils-tcp-socket", "sources-utils-tls", "sources-utils-udp", "sources-utils-unix", "tokio-util/net", "codecs"]
sources-stdin = ["codecs", "tokio-util/io"]
sources-syslog = ["listenfd", "tokio-util/net", "sources-utils-udp", "sources-utils-tcp-keepalive", "sources-utils-tcp-socket", "sources-utils-tls", "sources-utils-unix", "syslog_loose", "codecs"]
sources-utils-http-auth = ["sources-utils-http-error", "warp"]
sources-utils-http-encoding = ["snap", "sources-utils-http-error", "warp"]
sources-utils-http-error = ["warp"]
sources-utils-http-prelude = ["sources-utils-tls", "sources-utils-http-auth", "sources-utils-http-encoding", "sources-utils-http-error", "warp"]
sources-utils-http-query = []
sources-utils-http = ["snap", "sources-utils-tls", "warp", "sources-utils-http-auth", "sources-utils-http-encoding", "sources-utils-http-error", "sources-utils-http-prelude"]
sources-utils-tcp-keepalive = []
sources-utils-tcp-socket = []
sources-utils-tls = []
sources-utils-udp = []
sources-utils-unix = []
sources-vector = ["listenfd", "sources-utils-tcp-keepalive", "sources-utils-tcp-socket", "sources-utils-tls", "tonic", "protobuf-build", "codecs"]

# Transforms
transforms = ["transforms-logs", "transforms-metrics"]
transforms-logs = [
  "transforms-add_fields",
  "transforms-ansi_stripper",
  "transforms-aws_cloudwatch_logs_subscription_parser",
  "transforms-aws_ec2_metadata",
  "transforms-coercer",
  "transforms-compound",
  "transforms-concat",
  "transforms-dedupe",
  "transforms-field_filter",
  "transforms-filter",
  "transforms-geoip",
  "transforms-grok_parser",
  "transforms-json_parser",
  "transforms-key_value_parser",
  "transforms-log_to_metric",
  "transforms-logfmt_parser",
  "transforms-lua",
  "transforms-merge",
  "transforms-metric_to_log",
  "transforms-pipelines",
  "transforms-reduce",
  "transforms-regex_parser",
  "transforms-remap",
  "transforms-remove_fields",
  "transforms-rename_fields",
  "transforms-route",
  "transforms-sample",
  "transforms-split",
  "transforms-throttle",
  "transforms-tokenizer",
]
transforms-metrics = [
  "transforms-add_tags",
  "transforms-aggregate",
  "transforms-compound",
  "transforms-filter",
  "transforms-log_to_metric",
  "transforms-lua",
  "transforms-metric_to_log",
  "transforms-pipelines",
  "transforms-remap",
  "transforms-remove_tags",
  "transforms-tag_cardinality_limit",
  "transforms-throttle",
]

transforms-add_fields = []
transforms-add_tags = []
transforms-aggregate = []
transforms-ansi_stripper = []
transforms-aws_cloudwatch_logs_subscription_parser= []
transforms-aws_ec2_metadata = ["evmap"]
transforms-coercer = []
transforms-compound = []
transforms-concat = []
transforms-dedupe = ["lru"]
transforms-field_filter = []
transforms-filter = []
transforms-geoip = ["maxminddb"]
transforms-grok_parser = ["grok"]
transforms-json_parser = []
transforms-key_value_parser = []
transforms-log_to_metric = []
transforms-logfmt_parser = ["logfmt"]
transforms-lua = ["mlua", "vector_core/lua"]
transforms-merge = []
transforms-metric_to_log = []
transforms-pipelines = ["transforms-filter"]
transforms-reduce = []
transforms-regex_parser = []
transforms-remap = []
transforms-remove_fields = []
transforms-remove_tags = []
transforms-rename_fields = []
transforms-route = []
transforms-sample = ["seahash"]
transforms-split = []
transforms-tag_cardinality_limit = ["bloom"]
transforms-throttle = ["governor"]
transforms-tokenizer = []

# Sinks
sinks = ["sinks-logs", "sinks-metrics"]
sinks-logs = [
  "sinks-aws_cloudwatch_logs",
  "sinks-aws_kinesis_firehose",
  "sinks-aws_kinesis_streams",
  "sinks-aws_s3",
  "sinks-aws_sqs",
  "sinks-azure_blob",
  "sinks-azure_monitor_logs",
  "sinks-blackhole",
  "sinks-clickhouse",
  "sinks-console",
  "sinks-datadog_archives",
  "sinks-datadog_events",
  "sinks-datadog_logs",
  "sinks-elasticsearch",
  "sinks-file",
  "sinks-gcp",
  "sinks-honeycomb",
  "sinks-http",
  "sinks-humio",
  "sinks-influxdb",
  "sinks-kafka",
  "sinks-logdna",
  "sinks-loki",
  "sinks-nats",
  "sinks-new_relic_logs",
  "sinks-papertrail",
  "sinks-pulsar",
  "sinks-redis",
  "sinks-sematext",
  "sinks-socket",
  "sinks-splunk_hec",
  "sinks-vector",
]
sinks-metrics = [
  "sinks-aws_cloudwatch_metrics",
  "sinks-blackhole",
  "sinks-console",
  "sinks-datadog_metrics",
  "sinks-humio",
  "sinks-influxdb",
  "sinks-kafka",
  "sinks-prometheus",
  "sinks-sematext",
  "sinks-statsd",
  "sinks-vector",
  "sinks-splunk_hec"
]

sinks-aws_cloudwatch_logs = ["rusoto", "rusoto_logs"]
sinks-aws_cloudwatch_metrics = ["rusoto", "rusoto_cloudwatch"]
sinks-aws_kinesis_firehose = ["rusoto", "rusoto_firehose"]
sinks-aws_kinesis_streams = ["rusoto", "rusoto_kinesis"]
sinks-aws_s3 = ["base64", "md-5", "rusoto", "rusoto_s3"]
sinks-aws_sqs = ["rusoto", "rusoto_sqs"]
sinks-azure_blob = ["azure_core", "azure_storage", "reqwest"]
sinks-azure_monitor_logs = []
sinks-blackhole = []
sinks-clickhouse = []
sinks-console = []
sinks-datadog_archives = ["sinks-aws_s3", "sinks-azure_blob", "sinks-gcp"]
sinks-datadog_events = []
sinks-datadog_logs = []
sinks-datadog_metrics = ["protobuf-build", "sinks-azure_blob"]
sinks-elasticsearch = ["rusoto", "transforms-metric_to_log"]
sinks-file = []
sinks-gcp = ["base64", "goauth", "gouth", "smpl_jwt"]
sinks-honeycomb = []
sinks-http = []
sinks-humio = ["sinks-splunk_hec", "transforms-metric_to_log"]
sinks-influxdb = []
sinks-kafka = ["rdkafka", "zstd"]
sinks-logdna = []
<<<<<<< HEAD
sinks-loki = ["uuid"]
sinks-nats = ["async-nats", "nkeys"]
=======
sinks-loki = []
sinks-nats = ["async-nats"]
>>>>>>> 24d1813b
sinks-new_relic_logs = ["sinks-http"]
sinks-papertrail = ["syslog"]
sinks-prometheus = ["prometheus-parser", "snap", "sources-utils-tls"]
sinks-pulsar = ["avro-rs", "pulsar"]
sinks-redis = ["redis"]
sinks-sematext = ["sinks-elasticsearch", "sinks-influxdb"]
sinks-socket = ["sinks-utils-udp"]
sinks-splunk_hec = []
sinks-statsd = ["sinks-utils-udp", "tokio-util/net"]
sinks-utils-udp = []
sinks-vector = ["sinks-utils-udp", "tonic", "protobuf-build"]

# Datadog integration
datadog-pipelines = [
  "sources-host_metrics",
  "sources-internal_metrics",
  "sinks-datadog_metrics",
  "sha2",
  "hex"
]

# Identifies that the build is a nightly build
nightly = []

# Testing-related features
all-integration-tests = [
  "aws-integration-tests",
  "clickhouse-integration-tests",
  "datadog-agent-integration-tests",
  "datadog-logs-integration-tests",
  "datadog-metrics-integration-tests",
  "docker-logs-integration-tests",
  "es-integration-tests",
  "eventstoredb_metrics-integration-tests",
  "fluent-integration-tests",
  "gcp-cloud-storage-integration-tests",
  "gcp-integration-tests",
  "gcp-pubsub-integration-tests",
  "humio-integration-tests",
  "influxdb-integration-tests",
  "kafka-integration-tests",
  "logstash-integration-tests",
  "loki-integration-tests",
  "mongodb_metrics-integration-tests",
  "nats-integration-tests",
  "nginx-integration-tests",
  "postgresql_metrics-integration-tests",
  "prometheus-integration-tests",
  "pulsar-integration-tests",
  "redis-integration-tests",
  "splunk-integration-tests",
  "dnstap-integration-tests",
]

aws-integration-tests = [
  "aws-cloudwatch-logs-integration-tests",
  "aws-cloudwatch-metrics-integration-tests",
  "aws-ec2-metadata-integration-tests",
  "aws-ecs-metrics-integration-tests",
  "aws-kinesis-firehose-integration-tests",
  "aws-kinesis-streams-integration-tests",
  "aws-s3-integration-tests",
  "aws-sqs-integration-tests",
]

azure-integration-tests = [
  "azure-blob-integration-tests"
]

aws-cloudwatch-logs-integration-tests = ["sinks-aws_cloudwatch_logs"]
aws-cloudwatch-metrics-integration-tests = ["sinks-aws_cloudwatch_metrics"]
aws-ec2-metadata-integration-tests = ["transforms-aws_ec2_metadata"]
aws-ecs-metrics-integration-tests = ["sources-aws_ecs_metrics"]
aws-kinesis-firehose-integration-tests = ["rusoto_es", "sinks-aws_kinesis_firehose", "sinks-elasticsearch"]
aws-kinesis-streams-integration-tests = ["sinks-aws_kinesis_streams"]
aws-s3-integration-tests = ["sinks-aws_s3", "sources-aws_s3"]
aws-sqs-integration-tests = ["sinks-aws_sqs", "sources-aws_sqs"]
azure-blob-integration-tests = ["sinks-azure_blob"]
clickhouse-integration-tests = ["sinks-clickhouse", "warp"]
datadog-agent-integration-tests = ["sources-datadog_agent"]
datadog-logs-integration-tests = ["sinks-datadog_logs"]
datadog-metrics-integration-tests = ["sinks-datadog_metrics"]
docker-logs-integration-tests = ["sources-docker_logs", "unix"]
es-integration-tests = ["sinks-elasticsearch"]
eventstoredb_metrics-integration-tests = ["sources-eventstoredb_metrics"]
fluent-integration-tests = ["docker", "sources-fluent"]
gcp-cloud-storage-integration-tests = ["sinks-gcp"]
gcp-integration-tests = ["sinks-gcp"]
gcp-pubsub-integration-tests = ["sinks-gcp"]
humio-integration-tests = ["sinks-humio"]
influxdb-integration-tests = ["sinks-influxdb"]
kafka-integration-tests = ["sinks-kafka", "sources-kafka"]
logstash-integration-tests = ["docker", "sources-logstash"]
loki-integration-tests = ["sinks-loki"]
mongodb_metrics-integration-tests = ["sources-mongodb_metrics"]
nats-integration-tests = ["sinks-nats", "sources-nats"]
nginx-integration-tests = ["sources-nginx_metrics"]
postgresql_metrics-integration-tests = ["sources-postgresql_metrics"]
prometheus-integration-tests = ["sinks-prometheus", "sources-prometheus"]
pulsar-integration-tests = ["sinks-pulsar"]
redis-integration-tests = ["sinks-redis"]
splunk-integration-tests = ["sinks-splunk_hec", "warp"]
dnstap-integration-tests = ["sources-dnstap"]

disable-resolv-conf = []
shutdown-tests = ["rdkafka", "sinks-blackhole", "sinks-console", "sinks-prometheus", "sources", "transforms-log_to_metric", "transforms-lua", "unix"]
cli-tests = ["sinks-blackhole", "sinks-socket", "sources-demo_logs", "sources-file"]

# grouping together features for benchmarks
# excluing API client due to running out of memory during linking in Github Actions
benches = [
  "sinks-file",
  "sinks-http",
  "sinks-socket",
  "sources-file",
  "sources-socket",
  "sources-syslog",
  "transforms-add_fields",
  "transforms-coercer",
  "transforms-field_filter",
  "transforms-json_parser",
  "transforms-lua",
  "transforms-rename_fields",
  "transforms-regex_parser",
  "transforms-sample",
  "transforms-split",
]
dnstap-benches = ["sources-dnstap"]
language-benches = ["sinks-socket", "sources-socket", "transforms-add_fields", "transforms-json_parser", "transforms-lua", "transforms-regex_parser", "transforms-remap"]
# Separate benching process for metrics due to the nature of the bootstrap procedures.
statistic-benches = []
metrics-benches = ["sinks-socket", "sources-socket"]
remap-benches = ["transforms-add_fields", "transforms-coercer", "transforms-json_parser", "transforms-remap"]
transform-benches = ["transforms-filter", "transforms-dedupe", "transforms-reduce"]
codecs-benches = ["codecs"]
loki-benches = ["sinks-loki"]

[[bench]]
name = "default"
harness = false
test = true
required-features = ["benches"]

[[bench]]
name = "dnstap"
path = "benches/dnstap/mod.rs"
harness = false
test = true
required-features = ["dnstap-benches"]

[[bench]]
name = "remap"
harness = false
test = true
required-features = ["remap-benches"]

[[bench]]
name = "enrichment_tables_file"
harness = false
test = true
required-features = ["enrichment-tables-file"]

[[bench]]
name = "languages"
harness = false
test = true
required-features = ["language-benches"]

[[bench]]
name = "loki"
harness = false
test = true
required-features = ["loki-benches"]

[[bench]]
name = "distribution_statistic"
harness = false
test = true
required-features = ["statistic-benches"]

[[bench]]
name = "transform"
path = "benches/transform/main.rs"
harness = false
test = false
required-features = ["transform-benches"]

[[bench]]
name = "codecs"
path = "benches/codecs/main.rs"
harness = false
test = false
required-features = ["codecs-benches"]<|MERGE_RESOLUTION|>--- conflicted
+++ resolved
@@ -674,13 +674,8 @@
 sinks-influxdb = []
 sinks-kafka = ["rdkafka", "zstd"]
 sinks-logdna = []
-<<<<<<< HEAD
-sinks-loki = ["uuid"]
+sinks-loki = []
 sinks-nats = ["async-nats", "nkeys"]
-=======
-sinks-loki = []
-sinks-nats = ["async-nats"]
->>>>>>> 24d1813b
 sinks-new_relic_logs = ["sinks-http"]
 sinks-papertrail = ["syslog"]
 sinks-prometheus = ["prometheus-parser", "snap", "sources-utils-tls"]
